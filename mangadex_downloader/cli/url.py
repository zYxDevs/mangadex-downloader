--- conflicted
+++ resolved
@@ -57,7 +57,21 @@
 def download_manga(url, args, legacy=False):
     check_group_all(args)
 
-<<<<<<< HEAD
+    if args.group and args.no_group_name:
+        raise MangaDexException("--group cannot be used together with --no-group-name")
+
+    if args.start_chapter is not None and args.end_chapter is not None:
+        if args.start_chapter > args.end_chapter:
+            raise MangaDexException("--start-chapter cannot be more than --end-chapter")
+
+    if args.start_volume is not None and args.end_volume is not None:
+        if args.start_volume > args.end_volume:
+            raise MangaDexException("--start-volume cannot be more than --end-volume")
+
+    if args.start_page is not None and args.end_page is not None:
+        if args.start_page > args.end_page:
+            raise MangaDexException("--start-page cannot be more than --end-page")
+
     # We cannot allow if --range and other range options (such as: --start-chapter) together
     range_forbidden_args = {
         "start_chapter": "--start-chapter",
@@ -65,32 +79,8 @@
         "start_page": "--start-page",
         "end_page": "--end-page",
         "no_oneshot_chapter": "--no-oneshot-chapter",
-=======
-    if args.group and args.no_group_name:
-        raise MangaDexException("--group cannot be used together with --no-group-name")
-
-    if args.start_chapter is not None and args.end_chapter is not None:
-        if args.start_chapter > args.end_chapter:
-            raise MangaDexException("--start-chapter cannot be more than --end-chapter")
-
-    if args.start_volume is not None and args.end_volume is not None:
-        if args.start_volume > args.end_volume:
-            raise MangaDexException("--start-volume cannot be more than --end-volume")
-
-    if args.start_page is not None and args.end_page is not None:
-        if args.start_page > args.end_page:
-            raise MangaDexException("--start-page cannot be more than --end-page")
-
-    # We cannot allow if --range and other range options (such as: --start-chapter) together
-    range_forbidden_args = {
-        'start_chapter': '--start-chapter',
-        'end_chapter': '--end-chapter',
-        'start_page': '--start-page',
-        'end_page': '--end-page',
-        'no_oneshot_chapter': '--no-oneshot-chapter',
-        'start_volume': '--start-volume',
-        'end_volume': '--end-volume'
->>>>>>> 9a2649b9
+        "start_volume": "--start-volume",
+        "end_volume": "--end-volume",
     }
     for name, arg in range_forbidden_args.items():
         value = getattr(args, name)
@@ -157,15 +147,11 @@
     elif args.start_page:
         _error_list("--start-page")
     elif args.end_page:
-<<<<<<< HEAD
         _error_list("--end-page")
-=======
-        _error_list('--end-page')
     elif args.start_volume:
-        _error_list('--start-volume')
+        _error_list("--start-volume")
     elif args.end_volume:
-        _error_list('--end-volume')
->>>>>>> 9a2649b9
+        _error_list("--end-volume")
     elif args.range:
         _error_list("--range")
 
